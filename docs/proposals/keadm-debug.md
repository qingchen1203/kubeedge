---
title: KubeEdge debug (Issue 324)
status: Pending
authors:
    - "@shenkonghui"
    - "@qingchen1203"
approvers:
    - 
creation-date: 2020-07-15
last-updated:  2020-07-16
---

# Motivation

Many users shared their feedback that kubeEdge edge nodes do not have good debugging and diagnostic methods, which may prevent people from trying kubeEdge.
There should be a simple and clear way to help operation and maintenance personnel to ensure the stable operation of kubeEdge, so that users can focus more on using it immediately.

# Proposal

KubeEdge should have simple commands to debug and troubleshoot edge components.
Therefore, it is recommended to use the following commands during operation and maintenance of KubeEdge.

## Inscope

1. To support first set of basic commands (listed below) to debug edge (node) components.

For edge, commands shall be:

- `keadm help`
  - `keadm debug diagnose`
  - `keadm debug collect`
  - `keadm debug check`
  - `keadm debug get`

# Scope of commands

## Design of the commands

**NOTE**: All the below steps are executed as root user, to execute as sudo user. Please add `sudo` before all commands.

### keadm debug  --help

```
keadm help command provide debug function to help diagnose the cluster

Usage:
  keadm debug [command]

Examples:

Available Commands:
  diagnose        Diagnose specific fault scenarios in an all-round way and locate the cause of the fault
  collect         Obtain all data of the current node, and then locate and use operation personnel
  check           Check whether the system specific items meet the requirements of edgecore installation and operation
  get             Get and format data of available resource types in the local database of the edge node

Flags:
  -h, --help      help for keadm debug

```

### keadm debug diagnose --help

```
keadm diagnose command can be help to diagnose specific fault scenarios in an all-round way and locate the cause of the fault

Usage:
  keadm debug diagnose [command]

Examples:

# view the running status of node (key components such as sqlite, edgehub, metamanager, edged and many more)
keadm debug analysis node

Available Commands:
  all           All resource
  node          Troubleshoot the cause of edge node failure with installed software
  pod           Troubleshooting specific container application instances on nodes
  installation  It is same as "keadm check all"

```

### keadm debug check --help

```
keadm check command can be check whether the system specific items meet the requirements of edgecore installation and operation

Usage:
  keadm debug check [command]

Available Commands:
  all      Check all
  arch     Determine the node hardware architecture whether support or not
  cpu      Determine if the NUMBER of CPU cores meets the requirement
  memory   Check the system memory size and the amount of memory left
  disk     Check whether the disk meets the requirements
  dns      Check whether the node domain name resolution function is normal
  runtime  Check whether the node Container runtime is normal, can use parameter `--runtime` to set container runtime,  default is docker
  network  Check whether the node can communicate with the endpoint on the cloud,can use parameter `--ip` to set test ip, default to ping clusterdns
  pid      Check if the current number of processes in the environment is too many. If the number of available processes is less than 5%, the number of processes is considered insufficient
  
Flags:
  -h, --help   help for keadm debug check

```

### keadm debug collect --help

```
Obtain all the data of the current node, and then provide it to the operation and maintenance personnel to locate the problem

Usage:
  keadm debug collect [flags]

Examples:

keadm debug collect --path

Flags:
  --config  Specify configuration file, defalut is /etc/kubeedge/config/edgecore.yaml
  --path    Cache data and store data compression packages in a directory that defaults to the current directory
  --detail  Whether to print internal log output

Flags:
  -h, --help   help for keadm debug collect

```

### keadm debug get --help

```
Prints a table of the most important information about the specified resource from the local database of the edge node

Usage:
  keadm debug get [resource] [flags]

Examples:

# List all pod
keadm debug get pod -A

# List all pod in namespace test
keadm debug get pod -n test

# List a single configmap  with specified NAME
keadm debug get configmap web -n default

# List the complete information of the configmap with the specified name in the yaml output format
keadm debug get configmap web -n default -o yaml

Available resource:
  pod
  node
  service
  secret
  configmap
  endpoint

Flags:
  -h, --help            Help for keadm debug get
  -A, --all-namespaces  List the requested object(s) across all namespaces
  -n, --namespace=''    List the requested object(s) in specified namespaces
  -o, --output=''       Output format. One of:json|yaml|jsonpath=...
  -l, --selector=''     Selector (label query) to filter on, supports '=', '==', and '!='.(e.g. -l key1=value1,key2=value2)

```

## Explaining the commands

### Worker Node (at the Edge) commands

`keadm debug diagnose`

- What is it?
  
- This command will be help to diagnose specific fault scenarios in an all-roundly way and locate the cause of the fault
  
- What shall be its scope ?
    1. Use command `all` can diagnose all resource
    2. Use command `node` can troubleshoot the cause of edge node failure with installed software
       1. check system resources is enough
       2. check container runtime is running 
       3. check all edgecore components are running
       4. check cloudercore can be connected
    3. Use command `pod` can troubleshooting specific container application instances on nodes
       1. check pod Is the configuration correct 
       2. check pod  image can be right pull
       3. check pod schedule 
       4. check pod probe
       5. other more
    4. Use command `installation` is same as "keadm check all"

`keadm debug check`

- What is it?
  
  - This command will be check whether the system specific items meet the requirements of edgecore installation and operation
  
- What shall be its scope ?

  1. Check items include hardware resources or operating system resources (cpu, memory, disk, network, pid limit,etc.)
  2. Use command `arch` can check node hardware architecture:
  
   - x86_64 architecture
       Ubuntu 16.04 LTS (Xenial Xerus), Ubuntu 18.04 LTS (Bionic Beaver), CentOS 7.x and RHEL 7.x, Galaxy Kylin 4.0.2, ZTE new fulcrum v5.5, winning the bid Kylin v7.0
    
   - armv7i (arm32) architecture
       Raspbian GNU/Linux 9 (stretch)
    
   - aarch64 (arm64) architecture
       Ubuntu 18.04.2 LTS (Bionic Beaver)
  3. Use command `cpu` can determine if the NUMBER of CPU cores meets the requirement, minimum 1Vcores
  4. Use command `memory` check the system memory size, and the amount of memory left, requirements minimum 256MB
  5. Use command `disk` check whether the disk meets the requirements, requirements minimum 1 GB
  6. Use command `dns` Check whether the node domain name resolution function is normal
  7. Use command `runtime `  Check whether the node container runtime function is installed, can use parameter `--runtime` to set container runtime,  default is docker
  8. Use command `network `  check whether the node can communicate with the endpoint on the cloud,    can use parameter `--ip` to set test ip, default to ping clusterdns
  9. Use command `pid ` check if the current number of processes in the environment is too many. If the number of available processes is less than 5%, the number of processes is considered insufficient

`keadm debug collect`

- What is it?

  - This command will obtain all related data of the current node, and then locate and use  operation personnel

- What shall be its scope ?

  1. system data

    - Hardware architecture

      Collect arch command output and determine the type of  installation

    - CPU information

      Parse the /proc/cpuinfo file and output the cpu information file

    - Memory information

      Collect free -h command output

    - Hard disk information

      Collect df -h command output, and mount command output

    - Internet Information

      Collect netstat -anp command output and copy /etc/resolv.conf and /etc/hosts files

    - Process information

      Collect ps -aux command output

    - Time information

      Collect date and uptime command output

    - History command input

      Collect all the commands entered by the current user

  2. Edgecore data

  - database data

    Copy the /var/lib/kubeedge/edgecore.db file

  - log files

    Copy all files under /var/*log*/*kubeedge*/

  - service file

    Copy the edgecore.service files under /lib/systemd/system/

  - software version

  - certificate

    Copy all files under /etc/kubeedge/certs/

  - Edge-Core configuration file in  software

    Copy all files under /etc/kubeedge/config/

  3. Container runtime data

  - runtime version information

  - runtime container information

  - runtime log information

  - runtime configuration and log information

  - runtime image information

`keadm debug get`

- What is it?
  
  - This command will get and format the specified resource`s information from the local database of the edge node
  
- What shall be its scope ?

  1. Format resource information from the local database, and available resource types:
    - `pod`
    - `node`
    - `service`
    - `secret`
    - `configmap`
    - `endpoint`
  2. Use flag `-n, --namespace=''` to indicate the scope of resource acquisition, if the flag `-A, --all-namespaces` is used, information of the specified resource will be obtained from all ranges
  3. Use flag `-o, --output=''` to indicate output format of the information 
<<<<<<< HEAD
  4. Use flag `-l` to indicate which specified field is used to filter the data in the range
=======
  4. Use flag `-l, --selector=''` to indicate which specified field is used to filter the data in the range
 
>>>>>>> 7edb6215
<|MERGE_RESOLUTION|>--- conflicted
+++ resolved
@@ -312,9 +312,4 @@
     - `endpoint`
   2. Use flag `-n, --namespace=''` to indicate the scope of resource acquisition, if the flag `-A, --all-namespaces` is used, information of the specified resource will be obtained from all ranges
   3. Use flag `-o, --output=''` to indicate output format of the information 
-<<<<<<< HEAD
-  4. Use flag `-l` to indicate which specified field is used to filter the data in the range
-=======
   4. Use flag `-l, --selector=''` to indicate which specified field is used to filter the data in the range
- 
->>>>>>> 7edb6215
