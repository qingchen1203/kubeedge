# make all builds both cloud and edge binaries
.PHONY: all
ifeq ($(WHAT),)
all:
	cd cloud && $(MAKE)
	cd edge && $(MAKE)
	cd keadm && $(MAKE)
	cd edgesite && $(MAKE)
else ifeq ($(WHAT),cloudcore)
# make all WHAT=cloudcore
all:
	cd cloud && $(MAKE) cloudcore
else ifeq ($(WHAT),admission)
# make all WHAT=admission
all:
	cd cloud && $(MAKE) admission
else ifeq ($(WHAT),edgecore)
all:
# make all WHAT=edgecore
	cd edge && $(MAKE)
else ifeq ($(WHAT),edgesite)
all:
# make all WHAT=edgesite
	$(MAKE) -C edgesite
else ifeq ($(WHAT),keadm)
all:
# make all WHAT=keadm
	cd keadm && $(MAKE)
else
# invalid entry
all:
	@echo $S"invalid option please choose to build either cloudcore, admission, edgecore, keadm, edgesite or all together"
endif

# unit tests
.PHONY: edge_test
edge_test:
	cd edge && $(MAKE) test

.PHONY: cloud_test
cloud_test:
	$(MAKE) -C cloud test

# lint
.PHONY: lint
lint:edge_lint cloud_lint bluetoothdevice_lint keadm_lint

.PHONY: edge_lint
edge_lint:
	cd edge && $(MAKE) lint

.PHONY: cloud_lint
cloud_lint:
	cd cloud && $(MAKE) lint

.PHONY: bluetoothdevice_lint
bluetoothdevice_lint:
	make -C mappers/bluetooth_mapper lint

.PHONY: keadm_lint
keadm_lint:
	make -C keadm lint

.PHONY: edge_integration_test
edge_integration_test:
	cd edge && $(MAKE) integration_test

.PHONY: edge_cross_build
edge_cross_build:
	cd edge && $(MAKE) cross_build

.PHONY: edge_cross_build_v7
edge_cross_build_v7:
	$(MAKE) -C edge armv7

.PHONY: edge_cross_build_v8
edge_cross_build_v8:
	$(MAKE) -C edge armv8

.PHONY: edgesite_cross_build
edgesite_cross_build:
	$(MAKE) -C edgesite cross_build

.PHONY: edge_small_build
edge_small_build:
	cd edge && $(MAKE) small_build

.PHONY: edgesite_cross_build_v7
edgesite_cross_build_v7:
	$(MAKE) -C edgesite armv7

.PHONY: edgesite_cross_build_v8
edgesite_cross_build_v8:
	$(MAKE) -C edgesite armv8

.PHONY: edgesite_small_build
edgesite_small_build:
	$(MAKE) -C edgesite small_build

<<<<<<< HEAD

=======
>>>>>>> 20fb3d70
.PHONY: e2e_test
e2e_test:
#	bash tests/e2e/scripts/execute.sh device_crd
#	This has been commented temporarily since there is an issue of CI using same master for all PRs, which is causing failures when run parallely
	bash tests/e2e/scripts/execute.sh

.PHONY: performance_test
performance_test:
	bash tests/performance/scripts/jenkins.sh

QEMU_ARCH ?= x86_64
ARCH ?= amd64
IMAGE_TAG ?= $(shell git describe --tags)

.PHONY: cloudimage
cloudimage:
	docker build -t kubeedge/cloudcore:${IMAGE_TAG} -f build/cloud/Dockerfile .

.PHONY: admissionimage
admissionimage:
	docker build -t kubeedge/admission:${IMAGE_TAG} -f build/admission/Dockerfile .

.PHONY: csidriverimage
csidriverimage:
	docker build -t kubeedge/csidriver:${IMAGE_TAG} -f build/csidriver/Dockerfile .

.PHONY: edgeimage
edgeimage:
	mkdir -p ./build/edge/tmp
	rm -rf ./build/edge/tmp/*
	curl -L -o ./build/edge/tmp/qemu-${QEMU_ARCH}-static.tar.gz https://github.com/multiarch/qemu-user-static/releases/download/v3.0.0/qemu-${QEMU_ARCH}-static.tar.gz
	tar -xzf ./build/edge/tmp/qemu-${QEMU_ARCH}-static.tar.gz -C ./build/edge/tmp
	docker build -t kubeedge/edgecore:${IMAGE_TAG} \
	--build-arg BUILD_FROM=${ARCH}/golang:1.12-alpine3.10 \
	--build-arg RUN_FROM=${ARCH}/docker:dind \
	-f build/edge/Dockerfile .

.PHONY: edgesiteimage
edgesiteimage:
	mkdir -p ./build/edgesite/tmp
	rm -rf ./build/edgesite/tmp/*
	curl -L -o ./build/edgesite/tmp/qemu-${QEMU_ARCH}-static.tar.gz https://github.com/multiarch/qemu-user-static/releases/download/v3.0.0/qemu-${QEMU_ARCH}-static.tar.gz
	tar -xzf ./build/edgesite/tmp/qemu-${QEMU_ARCH}-static.tar.gz -C ./build/edgesite/tmp
	docker build -t kubeedge/edgesite:${IMAGE_TAG} \
	--build-arg BUILD_FROM=${ARCH}/golang:1.12-alpine3.10 \
	--build-arg RUN_FROM=${ARCH}/docker:dind \
	-f build/edgesite/Dockerfile .

.PHONY: verify
verify:
	bash hack/verify-golang.sh
	bash hack/verify-vendor.sh
	bash cloud/hack/verify-codegen.sh

.PHONY: bluetoothdevice
bluetoothdevice:
	make -C mappers/bluetooth_mapper

.PHONY: bluetoothdevice_image
bluetoothdevice_image:
	make -C mappers/bluetooth_mapper bluetooth_mapper_image<|MERGE_RESOLUTION|>--- conflicted
+++ resolved
@@ -97,10 +97,6 @@
 edgesite_small_build:
 	$(MAKE) -C edgesite small_build
 
-<<<<<<< HEAD
-
-=======
->>>>>>> 20fb3d70
 .PHONY: e2e_test
 e2e_test:
 #	bash tests/e2e/scripts/execute.sh device_crd
